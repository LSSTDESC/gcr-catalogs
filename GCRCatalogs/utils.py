--- conflicted
+++ resolved
@@ -4,12 +4,7 @@
 import hashlib
 import os
 
-<<<<<<< HEAD
-__all__ = ['md5', 'is_string_like', 'get_config_dir']
-=======
-__all__ = ['md5', 'is_string_like', 'first', 'decode']
-
->>>>>>> b0d75139
+__all__ = ['md5', 'is_string_like', 'first', 'decode', 'get_config_dir']
 
 def md5(fname, chunk_size=65536):
     """
@@ -39,7 +34,7 @@
     """
     return next(iter(iterable), default)
 
-<<<<<<< HEAD
+  
 def get_config_dir(create=False):
     if os.getenv("XDG_CONFIG_HOME"):                   # Unix
         user_config_dir = os.getenv("XDG_CONFIG_HOME")	
@@ -55,7 +50,6 @@
 
     return desc_config_dir
       
-=======
 
 def decode(bytestring):
     """
@@ -67,5 +61,4 @@
     try:
         return bytestring.decode()
     except AttributeError:
-        return str(bytestring)
->>>>>>> b0d75139
+        return str(bytestring)