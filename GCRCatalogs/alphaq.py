--- conflicted
+++ resolved
@@ -61,10 +61,7 @@
 
 
 def _gen_position_angle(size_reference):
-<<<<<<< HEAD
-=======
     # pylint: disable=protected-access
->>>>>>> ce72d372
     size = size_reference.size
     if not hasattr(_gen_position_angle, "_pos_angle") or _gen_position_angle._pos_angle.size != size:
         _gen_position_angle._pos_angle = np.random.RandomState(123497).uniform(0, 180, size)
