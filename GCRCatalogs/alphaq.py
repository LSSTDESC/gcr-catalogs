--- conflicted
+++ resolved
@@ -127,7 +127,7 @@
             'redshift_true': 'redshiftHubble',
             'shear_1':       'shear1',
             'shear_2':       'shear2',
-            'convergence':    (
+            'convergence': (
                 _calc_conv,
                 'magnification',
                 'shear1',
@@ -163,7 +163,6 @@
                 'LSST_filters/diskLuminositiesStellar:LSST_r:rest',
                 'LSST_filters/spheroidLuminositiesStellar:LSST_r:rest',
             ),
-<<<<<<< HEAD
             'size_minor_true': (
                 _calc_weighted_size_minor,
                 'morphology/diskMajorAxisArcsec',
@@ -174,20 +173,20 @@
             ),
             'bulge_to_total_ratio_i': (
                 lambda x, y: x/(x+y),
-                'SDSS_filters/spheroidLuminositiesStellar:SDSS_i:observed', 'SDSS_filters/diskLuminositiesStellar:SDSS_i:observed',
-=======
-            'A_v' : (
+                'SDSS_filters/spheroidLuminositiesStellar:SDSS_i:observed', 
+                'SDSS_filters/diskLuminositiesStellar:SDSS_i:observed',
+            ),
+            'A_v': (
                 _calc_Av,
                 'otherLuminosities/totalLuminositiesStellar:V:rest',
                 'otherLuminosities/totalLuminositiesStellar:V:rest:dustAtlas',
             ),
-            'R_v' : (
+            'R_v': (
                 _calc_Rv,
                 'otherLuminosities/totalLuminositiesStellar:V:rest',
                 'otherLuminosities/totalLuminositiesStellar:V:rest:dustAtlas',
                 'otherLuminosities/totalLuminositiesStellar:B:rest',
                 'otherLuminosities/totalLuminositiesStellar:B:rest:dustAtlas',
->>>>>>> 2692e732
             ),
             'position_x': 'x',
             'position_y': 'y',
