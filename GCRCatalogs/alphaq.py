--- conflicted
+++ resolved
@@ -13,11 +13,7 @@
 from GCR import BaseGenericCatalog
 
 __all__ = ['AlphaQGalaxyCatalog']
-<<<<<<< HEAD
 __version__ = '4.7.0'
-=======
-__version__ = '4.6.1'
->>>>>>> 628cc6de
 
 
 def md5(fname, chunk_size=65536):
