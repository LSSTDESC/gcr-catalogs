"""
Alpha Q galaxy catalog class.
"""
from __future__ import division
import os
import re
import warnings
import hashlib
from distutils.version import StrictVersion # pylint: disable=no-name-in-module,import-error
import numpy as np
import h5py
from astropy.cosmology import FlatLambdaCDM
from GCR import BaseGenericCatalog

__all__ = ['AlphaQGalaxyCatalog']
__version__ = '2.1.2'


def md5(fname, chunk_size=65536):
    """
    generate MD5 sum for *fname*
    """
    hash_md5 = hashlib.md5()
    with open(fname, 'rb') as f:
        for chunk in iter(lambda: f.read(chunk_size), b''):
            hash_md5.update(chunk)
    return hash_md5.hexdigest()

<<<<<<< HEAD
def _calc_conv(mag, shear1, shear2):
    slct = mag < 0.2
    mag_corr = np.copy(mag)
    mag_corr[slct] = 1.0
    conv = 1.0 - np.sqrt(1.0/mag_corr + shear1**2 + shear2**2)
    #manually changing the values for when magnification is near zero. 
    return conv
=======
def _calc_Rv(lum_v, lum_v_dust, lum_b, lum_b_dust):
    v = lum_v_dust/lum_v
    b = lum_b_dust/lum_b
    bv = b/v
    Rv = np.log10(v) / np.log10(bv)
    Rv[(v == 1) & (b == 1)] = 1.0
    Rv[v == b] = np.nan
    return Rv

def _calc_Av(lum_v, lum_v_dust):
    Av = -2.5*(np.log10(lum_v_dust/lum_v))
    Av[lum_v_dust == 0] = np.nan
    return Av
>>>>>>> 74991476

class AlphaQGalaxyCatalog(BaseGenericCatalog):
    """
    Alpha Q galaxy catalog class. Uses generic quantity and filter mechanisms
    defined by BaseGenericCatalog class.
    """

    def _subclass_init(self, filename, **kwargs): # pylint: disable-msg=W0221

        assert os.path.isfile(filename), 'Catalog file {} does not exist'.format(filename)
        self._file = filename

        if kwargs.get('md5'):
            assert md5(self._file) == kwargs['md5'], 'md5 sum does not match!'
        else:
            warnings.warn('No md5 sum specified in the config file')

        self.lightcone = kwargs.get('lightcone')

        with h5py.File(self._file, 'r') as fh:
            # get version
            catalog_version = list()
            for version_label in ('Major', 'Minor', 'MinorMinor'):
                try:
                    catalog_version.append(fh['/metaData/version' + version_label].value)
                except KeyError:
                    break
            catalog_version = StrictVersion('.'.join(map(str, catalog_version or (2, 0))))

            # get cosmology
            self.cosmology = FlatLambdaCDM(
                H0=fh['metaData/simulationParameters/H_0'].value,
                Om0=fh['metaData/simulationParameters/Omega_matter'].value,
                Ob0=fh['metaData/simulationParameters/Omega_b'].value,
            )

            # get sky area
            if catalog_version >= StrictVersion("2.1.1"):
                self.sky_area = float(fh['metaData/skyArea'].value)
            else:
                self.sky_area = 25.0 #If the sky area isn't specified use the default value of the sky area.

            # get native quantities
            self._native_quantities = set()
            def _collect_native_quantities(name, obj):
                if isinstance(obj, h5py.Dataset):
                    self._native_quantities.add(name)
            fh['galaxyProperties'].visititems(_collect_native_quantities)

        # check versions
        self.version = kwargs.get('version', '0.0.0')
        config_version = StrictVersion(self.version)
        if config_version != catalog_version:
            raise ValueError('Catalog file version {} does not match config version {}'.format(catalog_version, config_version))
        if StrictVersion(__version__) < config_version:
            raise ValueError('Reader version {} is less than config version {}'.format(__version__, catalog_version))

        # specify quantity modifiers
        self._quantity_modifiers = {
            'galaxy_id' :    'galaxyID',
            'ra':            'ra',
            'dec':           'dec',
            'ra_true':       'ra_true',
            'dec_true':      'dec_true',
            'redshift':      'redshift',
            'redshift_true': 'redshiftHubble',
            'shear_1':       'shear1',
            'shear_2':       'shear2',
            'convergence':    (
                _calc_conv,
                'magnification',
                'shear1',
                'shear2',
            ),
            'magnification': (lambda mag: np.where(mag < 0.2, 1.0, mag), 'magnification'),
            'halo_id':       'hostIndex',
            'halo_mass':     'hostHaloMass',
            'is_central':    (lambda x: x.astype(np.bool), 'isCentral'),
            'stellar_mass':  'totalMassStellar',
            'stellar_mass_disk':        'diskMassStellar',
            'stellar_mass_bulge':       'spheroidMassStellar',
            'size_disk_true':           'morphology/diskMajorAxisArcsec',
            'size_bulge_true':          'morphology/spheroidMajorAxisArcsec',
            'size_minor_disk_true':     'morphology/diskMinorAxisArcsec',
            'size_minor_bulge_true':    'morphology/spheroidMinorAxisArcsec',
            'position_angle_true':      'morphology/positionAngle',
            'sersic_disk':              'morphology/diskSersicIndex',
            'sersic_bulge':             'morphology/spheroidSersicIndex',
            'ellipticity_true':         'morphology/totalEllipticity',
            'ellipticity_1_true':       'morphology/totalEllipticity1',
            'ellipticity_2_true':       'morphology/totalEllipticity2',
            'ellipticity_disk_true':    'morphology/diskEllipticity',
            'ellipticity_1_disk_true':  'morphology/diskEllipticity1',
            'ellipticity_2_disk_true':  'morphology/diskEllipticity2',
            'ellipticity_bulge_true':   'morphology/spheroidEllipticity',
            'ellipticity_1_bulge_true': 'morphology/spheroidEllipticity1',
            'ellipticity_2_bulge_true': 'morphology/spheroidEllipticity2',
            'size_true': (
                lambda size1, size2, lum1, lum2: ((size1*lum1)+(size2*lum2))/(lum1+lum2),
                'morphology/diskMajorAxisArcsec',
                'morphology/spheroidMajorAxisArcsec',
                'LSST_filters/diskLuminositiesStellar:LSST_r:rest',
                'LSST_filters/spheroidLuminositiesStellar:LSST_r:rest',
            ),
            'A_v' : (
                _calc_Av,
                'otherLuminosities/totalLuminositiesStellar:V:rest',
                'otherLuminosities/totalLuminositiesStellar:V:rest:dustAtlas',
            ),
            'R_v' : (
                _calc_Rv,
                'otherLuminosities/totalLuminositiesStellar:V:rest',
                'otherLuminosities/totalLuminositiesStellar:V:rest:dustAtlas',
                'otherLuminosities/totalLuminositiesStellar:B:rest',
                'otherLuminosities/totalLuminositiesStellar:B:rest:dustAtlas',
            ),
            'position_x': 'x',
            'position_y': 'y',
            'position_z': 'z',
            'velocity_x': 'vx',
            'velocity_y': 'vy',
            'velocity_z': 'vz',
        }

        # add magnitudes
        for band in 'ugrizY':
            if band != 'Y':
                self._quantity_modifiers['mag_{}_sdss'.format(band)] = 'SDSS_filters/magnitude:SDSS_{}:observed'.format(band)
                self._quantity_modifiers['Mag_true_{}_sdss_z0'.format(band)] = 'SDSS_filters/magnitude:SDSS_{}:rest'.format(band)
            self._quantity_modifiers['mag_{}_lsst'.format(band)] = 'LSST_filters/magnitude:LSST_{}:observed'.format(band.lower())
            self._quantity_modifiers['Mag_true_{}_lsst_z0'.format(band)] = 'LSST_filters/magnitude:LSST_{}:rest'.format(band.lower())

        # add SEDs
        translate_component_name = {'total': '', 'disk': '_disk', 'spheroid': '_bulge'}
        sed_re = re.compile(r'^SEDs/([a-z]+)LuminositiesStellar:SED_(\d+)_(\d+):rest$')
        for quantity in self._native_quantities:
            m = sed_re.match(quantity)
            if m is None:
                continue
            component, start, width = m.groups()
            self._quantity_modifiers['sed_{}_{}{}'.format(start, width, translate_component_name[component])] = quantity

        # make quantity modifiers work in older versions
        if catalog_version < StrictVersion('2.1.2'):
            self._quantity_modifiers.update({
                'position_angle_true':     (lambda pos_angle: np.rad2deg(np.rad2deg(pos_angle)), 'morphology/positionAngle'), #I converted the units the wrong way, so a double conversion is required.
            })

        if catalog_version < StrictVersion('2.1.1'):
            self._quantity_modifiers.update({
                'disk_sersic_index':  'diskSersicIndex',
                'bulge_sersic_index': 'spheroidSersicIndex',
            })
            del self._quantity_modifiers['ellipticity_1']
            del self._quantity_modifiers['ellipticity_2']

        if catalog_version == StrictVersion('2.0'): # to be backward compatible
            self._quantity_modifiers.update({
                'ra':       (lambda x: x/3600, 'ra'),
                'ra_true':  (lambda x: x/3600, 'ra_true'),
                'dec':      (lambda x: x/3600, 'dec'),
                'dec_true': (lambda x: x/3600, 'dec_true'),
            })


    def _generate_native_quantity_list(self):
        return self._native_quantities


    def _iter_native_dataset(self, native_filters=None):
        assert not native_filters, '*native_filters* is not supported'
        with h5py.File(self._file, 'r') as fh:
            def _native_quantity_getter(native_quantity):
                return fh['galaxyProperties/{}'.format(native_quantity)].value
            yield _native_quantity_getter



    def _get_native_quantity_info_dict(self, quantity, default=None):
        with h5py.File(self._file, 'r') as fh:
            quantity_key = 'galaxyProperties/' + quantity
            if quantity_key not in fh:
                return default
            modifier = lambda k, v: None if k == 'description' and v == b'None given' else v.decode()
            return {k: modifier(k, v) for k, v in fh[quantity_key].attrs.items()}



    def _get_quantity_info_dict(self, quantity, default=None):
        q_mod = self.get_quantity_modifier(quantity)
        if callable(q_mod) or (isinstance(q_mod, (tuple, list)) and len(q_mod) > 1 and callable(q_mod[0])):
            warnings.warn('This value is composed of a function on native quantities. So we have no idea what the units are')
            return default
        return self._get_native_quantity_info_dict(q_mod or quantity, default=default)
<|MERGE_RESOLUTION|>--- conflicted
+++ resolved
@@ -26,15 +26,15 @@
             hash_md5.update(chunk)
     return hash_md5.hexdigest()
 
-<<<<<<< HEAD
+
 def _calc_conv(mag, shear1, shear2):
     slct = mag < 0.2
     mag_corr = np.copy(mag)
-    mag_corr[slct] = 1.0
+    mag_corr[slct] = 1.0 # manually changing the values for when magnification is near zero. 
     conv = 1.0 - np.sqrt(1.0/mag_corr + shear1**2 + shear2**2)
-    #manually changing the values for when magnification is near zero. 
     return conv
-=======
+
+
 def _calc_Rv(lum_v, lum_v_dust, lum_b, lum_b_dust):
     v = lum_v_dust/lum_v
     b = lum_b_dust/lum_b
@@ -44,11 +44,12 @@
     Rv[v == b] = np.nan
     return Rv
 
+
 def _calc_Av(lum_v, lum_v_dust):
     Av = -2.5*(np.log10(lum_v_dust/lum_v))
     Av[lum_v_dust == 0] = np.nan
     return Av
->>>>>>> 74991476
+
 
 class AlphaQGalaxyCatalog(BaseGenericCatalog):
     """
